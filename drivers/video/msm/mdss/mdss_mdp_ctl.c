--- conflicted
+++ resolved
@@ -999,8 +999,6 @@
 	if (ret) {
 		pr_warn("error powering off intf ctl=%d\n", ctl->num);
 	} else {
-<<<<<<< HEAD
-=======
 		mdss_mdp_ctl_write(ctl, MDSS_MDP_REG_CTL_TOP, 0);
 		if (sctl)
 			mdss_mdp_ctl_write(sctl, MDSS_MDP_REG_CTL_TOP, 0);
@@ -1014,7 +1012,6 @@
 					ctl->mixer_right->num), 0);
 		}
 
->>>>>>> cead2849
 		ctl->power_on = false;
 		ctl->play_cnt = 0;
 		ctl->clk_rate = 0;
