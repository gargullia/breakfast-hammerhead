--- conflicted
+++ resolved
@@ -23,7 +23,6 @@
 #include <asm/machdep.h>
 #include <asm/rtas.h>
 #include <asm/cell-regs.h>
-#include <asm/kdump.h>
 
 #include "ras.h"
 
@@ -114,11 +113,7 @@
 	int ret = -ENOMEM;
 	unsigned long addr;
 
-<<<<<<< HEAD
-	if (__kdump_flag)
-=======
 	if (is_kdump_kernel())
->>>>>>> c07f62e5
 		rtas_call(ptcal_stop_tok, 1, 1, NULL, nid);
 
 	area = kmalloc(sizeof(*area), GFP_KERNEL);
